# Enums.NET
Enums.NET is a high performance type-safe .NET enum utility library which caches enum members' name, value, and attributes and provides many operations as C# extension methods for ease of use. It very closely matches System.Enum's API so it should be very comfortable to work with the first time. It's currently in Beta, but an RC is soon to come with a stable API.

## Demo
    using System;
    using System.Collections.Generic;
    using System.Linq;
    using EnumsNET;
    using NUnit.Framework;
    using DescriptionAttribute = System.ComponentModel.DescriptionAttribute;

    [TestFixture]
    class EnumsNETDemo
    {
        public void Enumerate()
        {
            foreach (EnumMember<NumericFilter> member in Enums.GetEnumMembers<NumericFilter>())
            {
                NumericFilter value = member.Value;
                string name = member.Name;
                // Do stuff
            }

            foreach (NumericFilter value in Enums.GetValues<NumericFilter>())
            {
                // Do stuff
            }

            foreach (string name in Enums.GetNames<NumericFilter>())
            {
                // Do stuff
            }
        }

        [Test]
        public void Validate()
        {
            // Standard Enums
            Assert.IsTrue(NumericFilter.LessThan.IsValid());
            Assert.IsFalse(((NumericFilter)20).IsValid());

            // Flag Enums
            Assert.IsTrue((DaysOfWeek.Sunday | DaysOfWeek.Wednesday).IsValid());
            Assert.IsFalse((DaysOfWeek.Sunday | DaysOfWeek.Wednesday | (DaysOfWeek.All + 1)).IsValid());
        }

        [Test]
        public void FlagEnumOperations()
        {
            // CombineFlags ~ bitwise OR
            Assert.AreEqual(DaysOfWeek.Monday | DaysOfWeek.Wednesday, DaysOfWeek.Monday.CombineFlags(DaysOfWeek.Wednesday));
<<<<<<< HEAD
            Assert.AreEqual(DaysOfWeek.Monday | DaysOfWeek.Wednesday | DaysOfWeek.Friday, FlagEnums.CombineFlags(DaysOfWeek.Monday, DaysOfWeek.Wednesday, DaysOfWeek.Friday));
    
=======

>>>>>>> 85dd0586
            // HasAnyFlags
            Assert.IsTrue((DaysOfWeek.Monday | DaysOfWeek.Wednesday).HasAnyFlags(DaysOfWeek.Wednesday));
            Assert.IsFalse((DaysOfWeek.Monday | DaysOfWeek.Wednesday).HasAnyFlags(DaysOfWeek.Friday));

            // HasAllFlags
            Assert.IsTrue((DaysOfWeek.Monday | DaysOfWeek.Wednesday).HasAllFlags((DaysOfWeek.Monday | DaysOfWeek.Wednesday)));
            Assert.IsFalse(DaysOfWeek.Monday.HasAllFlags((DaysOfWeek.Monday | DaysOfWeek.Wednesday)));

            // CommonFlags ~ bitwise AND
            Assert.AreEqual(DaysOfWeek.Monday, DaysOfWeek.Monday.CommonFlags(DaysOfWeek.Monday | DaysOfWeek.Wednesday));
            Assert.AreEqual(DaysOfWeek.None, DaysOfWeek.Monday.CommonFlags(DaysOfWeek.Wednesday));

            // ExcludeFlags
            Assert.AreEqual(DaysOfWeek.Wednesday, (DaysOfWeek.Monday | DaysOfWeek.Wednesday).ExcludeFlags(DaysOfWeek.Monday));

            // GetFlags
            foreach (DaysOfWeek dayOfWeek in DaysOfWeek.Weekdays.GetFlags())
            {
                // Do Stuff
            }
            List<DaysOfWeek> flags = DaysOfWeek.Weekend.GetFlags().ToList();
            Assert.AreEqual(2, flags.Count);
            Assert.AreEqual(DaysOfWeek.Sunday, flags[0]);
            Assert.AreEqual(DaysOfWeek.Saturday, flags[1]);
        }

        [Test]
        public void Description()
        {
            Assert.AreEqual("Is", Enums.GetDescription(NumericFilter.Equals));
            Assert.IsNull(Enums.GetDescription(NumericFilter.LessThan));
            Assert.AreEqual("Is", NumericFilter.Equals.GetEnumMember().Description);
            Assert.IsNull(NumericFilter.LessThan.GetEnumMember().Description);
        }

        [Test]
        public void Attributes()
        {
            Assert.IsTrue(NumericFilter.GreaterThanOrEquals.GetEnumMember().HasAttribute<PrimaryEnumMemberAttribute>());
            Assert.IsFalse(Enums.GetEnumMember<NumericFilter>("NotLessThan").HasAttribute<PrimaryEnumMemberAttribute>());
        }
    }

    enum NumericFilter
    {
        [Description("Is")]
        Equals,
        [Description("Is not")]
        NotEquals,
        LessThan,
        [PrimaryEnumMember]
        GreaterThanOrEquals,
        NotLessThan = GreaterThanOrEquals,
        GreaterThan,
        [PrimaryEnumMember]
        LessThanOrEquals,
        NotGreaterThan = LessThanOrEquals
    }

    [Flags]
    enum DaysOfWeek
    {
        None = 0,
        Sunday = 1,
        Monday = 2,
        Tuesday = 4,
        Wednesday = 8,
        Thursday = 16,
        Friday = 32,
        Weekdays = Monday | Tuesday | Wednesday | Thursday | Friday,
        Saturday = 64,
        Weekend = Sunday | Saturday,
        All = Sunday | Monday | Tuesday | Wednesday | Thursday | Friday | Saturday
    }

## How Is It Type-Safe
As you may know there is no way to constrain a type or method's generic type parameter to an Enum in C#. This is a limitation the C# compiler imposes, not a limitation of the CLR itself thus a valid .NET assembly can contain these constraints. How this library works is that the C# compiler can understand when this constraint is applied, it just can't express it. Utilizing Simon Cropp's Fody.ExtraConstraints, Enums.NET is able to automatically apply a post-processing step on build to the compiled assembly to add these constraints to the assembly, thus achieving type safety.

## Interface
EnumsNET.Enums static class for type-safe standard enum operations, with many exposed as C# extension methods.

EnumsNET.FlagEnums static class for type-safe flag enum operations, with many exposed as C# extension methods.

EnumsNET.Unsafe.UnsafeEnums static class for standard enum operations without the enum constraint for use in generic programming.

EnumsNET.Unsafe.UnsafeFlagEnums static class for flag enum operations without the enum constraint for use in generic programming.

EnumsNET.NonGeneric.NonGenericEnums static class for non-generic standard enum operations, mostly a superset of .NET's System.Enum class.

EnumsNET.NonGeneric.NonGenericFlagEnums static class for non-generic flag enum operations.

## Requirements
.NET Framework 2.0 or greater, .NET Standard support to come

## Credits
Inspired by Jon Skeet's [Unconstrained Melody] (https://github.com/jskeet/unconstrained-melody)

Uses Simon Cropp's [Fody] (https://github.com/Fody/Fody) & [Fody.ExtraConstraints] (https://github.com/Fody/ExtraConstraints) which is built on Jb Evain's [Mono.Cecil] (https://github.com/jbevain/cecil)

Uses modified build scripts and repository structure from James Newton-King's [Json.NET] (https://github.com/JamesNK/Newtonsoft.Json)<|MERGE_RESOLUTION|>--- conflicted
+++ resolved
@@ -49,12 +49,8 @@
         {
             // CombineFlags ~ bitwise OR
             Assert.AreEqual(DaysOfWeek.Monday | DaysOfWeek.Wednesday, DaysOfWeek.Monday.CombineFlags(DaysOfWeek.Wednesday));
-<<<<<<< HEAD
             Assert.AreEqual(DaysOfWeek.Monday | DaysOfWeek.Wednesday | DaysOfWeek.Friday, FlagEnums.CombineFlags(DaysOfWeek.Monday, DaysOfWeek.Wednesday, DaysOfWeek.Friday));
     
-=======
-
->>>>>>> 85dd0586
             // HasAnyFlags
             Assert.IsTrue((DaysOfWeek.Monday | DaysOfWeek.Wednesday).HasAnyFlags(DaysOfWeek.Wednesday));
             Assert.IsFalse((DaysOfWeek.Monday | DaysOfWeek.Wednesday).HasAnyFlags(DaysOfWeek.Friday));
